export * from "./text.cleaning";
export * from "./promptInjection.protection";
<<<<<<< HEAD
export * from "./html.cleaning";
=======
export * from "./html.cleaning";
export * from "./simpleHtml.cleaning";
>>>>>>> 7841f154
<|MERGE_RESOLUTION|>--- conflicted
+++ resolved
@@ -1,8 +1,3 @@
 export * from "./text.cleaning";
 export * from "./promptInjection.protection";
-<<<<<<< HEAD
-export * from "./html.cleaning";
-=======
-export * from "./html.cleaning";
-export * from "./simpleHtml.cleaning";
->>>>>>> 7841f154
+export * from "./html.cleaning";