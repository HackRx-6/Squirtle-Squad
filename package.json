--- conflicted
+++ resolved
@@ -1,5 +1,5 @@
 {
-<<<<<<< HEAD
+
   "name": "fantastic-robo",
   "module": "src/index.ts",
   "type": "module",
@@ -33,39 +33,5 @@
     "playwright": "^1.49.1",
     "unpdf": "^1.1.0"
   }
-=======
-    "name": "fantastic-robo",
-    "module": "src/index.ts",
-    "type": "module",
-    "private": true,
-    "devDependencies": {
-        "@types/bun": "latest",
-        "@types/node": "^24.3.0"
-    },
-    "scripts": {
-        "watch": "bun --watch src/index.ts",
-        "dev": "bun run src/index.ts",
-        "build": "bun build src/index.ts --outdir ./dist --target node",
-        "start": "bun run dist/index.js",
-        "verify-pptx": "./scripts/verify-pptx-setup.sh",
-        "docker:up": "docker-compose up -d",
-        "docker:down": "docker-compose down",
-        "docker:logs": "docker-compose logs -f"
-    },
-    "peerDependencies": {
-        "typescript": "^5"
-    },
-    "dependencies": {
-        "@mistralai/mistralai": "^1.7.5",
-        "@sentry/bun": "^9.42.0",
-        "@sentry/profiling-node": "^9.42.0",
-        "elysia": "^1.3.5",
-        "hnswlib-node": "^3.0.0",
-        "langchain": "^0.3.30",
-        "node-email-reply-parser": "^0.1.4",
-        "officeparser": "^5.2.0",
-        "openai": "^5.10.2",
-        "unpdf": "^1.1.0"
-    }
->>>>>>> 7841f154
+
 }